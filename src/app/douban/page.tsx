--- conflicted
+++ resolved
@@ -71,18 +71,6 @@
 
   // 当type变化时重置选择器状态
   useEffect(() => {
-<<<<<<< HEAD
-    // 批量更新选择器状态
-    if (type === 'movie') {
-      setPrimarySelection('热门');
-      setSecondarySelection('全部');
-    } else if (type === 'tv') {
-      setPrimarySelection('');
-      setSecondarySelection('热门');
-    } else if (type === 'show') {
-      setPrimarySelection('');
-      setSecondarySelection('show');
-=======
     if (type === 'custom' && customCategories.length > 0) {
       // 自定义分类模式：优先选择 movie，如果没有 movie 则选择 tv
       const types = Array.from(
@@ -106,7 +94,6 @@
           setSecondarySelection(firstCategory.query);
         }
       }
->>>>>>> 52c379cf
     } else {
       // 原有逻辑
       if (type === 'movie') {
@@ -178,7 +165,7 @@
           throw new Error('没有找到对应的分类');
         }
       } else {
-        data = await getDoubanCategories(getRequestParams());
+        data = await getDoubanCategories(getRequestParams(0));
       }
 
       if (data.code === 200) {
@@ -259,7 +246,9 @@
               throw new Error('没有找到对应的分类');
             }
           } else {
-            data = await getDoubanCategories(getRequestParams());
+            data = await getDoubanCategories(
+              getRequestParams(currentPage * 25)
+            );
           }
 
           if (data.code === 200) {
@@ -340,11 +329,7 @@
         }
       }
     },
-<<<<<<< HEAD
-    [primarySelection],
-=======
     [primarySelection, type, customCategories]
->>>>>>> 52c379cf
   );
 
   const handleSecondaryChange = useCallback(
