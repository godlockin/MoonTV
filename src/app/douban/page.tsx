/* eslint-disable no-console,react-hooks/exhaustive-deps */

'use client';

import { useSearchParams } from 'next/navigation';
import { Suspense } from 'react';
import { useCallback, useEffect, useRef, useState } from 'react';

import { getDoubanCategories, getDoubanList } from '@/lib/douban.client';
import { DoubanItem, DoubanResult } from '@/lib/types';

import DoubanCardSkeleton from '@/components/DoubanCardSkeleton';
import DoubanSelector from '@/components/DoubanSelector';
import PageLayout from '@/components/PageLayout';
import VideoCard from '@/components/VideoCard';

function DoubanPageClient() {
  const searchParams = useSearchParams();
  const [doubanData, setDoubanData] = useState<DoubanItem[]>([]);
  const [loading, setLoading] = useState(false);
  const [selectorsReady, setSelectorsReady] = useState(false);
  const debounceTimeoutRef = useRef<NodeJS.Timeout | null>(null);

  const type = searchParams.get('type') || 'movie';
  const tag = searchParams.get('tag') || '';
  const custom = searchParams.get('custom') === 'true';
  const name = searchParams.get('name') || '';

  // 选择器状态 - 完全独立，不依赖URL参数
  const [primarySelection, setPrimarySelection] = useState<string>(() => {
    return type === 'movie' ? '热门' : '';
  });
  const [secondarySelection, setSecondarySelection] = useState<string>(() => {
    if (type === 'movie') return '全部';
    if (type === 'tv') return '热门';
    if (type === 'show') return 'show';
    return '全部';
  });

  // 初始化时标记选择器为准备好状态
  useEffect(() => {
    // 短暂延迟确保初始状态设置完成
    const timer = setTimeout(() => {
      setSelectorsReady(true);
    }, 50);

    return () => clearTimeout(timer);
  }, []); // 只在组件挂载时执行一次

  // type变化时立即重置selectorsReady（最高优先级）
  useEffect(() => {
    setSelectorsReady(false);
    setLoading(true); // 立即显示loading状态
  }, [type, tag]);

  // 当type变化时重置选择器状态
  useEffect(() => {
    // 批量更新选择器状态
    if (type === 'movie') {
      setPrimarySelection('热门');
      setSecondarySelection('全部');
    } else if (type === 'tv') {
      setPrimarySelection('');
      setSecondarySelection('热门');
    } else if (type === 'show') {
      setPrimarySelection('');
      setSecondarySelection('show');
    } else {
      setPrimarySelection('');
      setSecondarySelection('全部');
    }

    // 使用短暂延迟确保状态更新完成后标记选择器准备好
    const timer = setTimeout(() => {
      setSelectorsReady(true);
    }, 50);

    return () => clearTimeout(timer);
  }, [type, tag, custom]);

  // 生成骨架屏数据
  const skeletonData = Array.from({ length: 25 }, (_, index) => index);

  // 生成API请求参数的辅助函数
  const getRequestParams = useCallback(() => {
    // 当type为tv或show时，kind统一为'tv'，category使用type本身
    if (type === 'tv' || type === 'show') {
      return {
        kind: 'tv' as const,
        category: type,
        type: secondarySelection,
      };
    }

    // 电影类型保持原逻辑
    return {
      kind: type as 'tv' | 'movie',
      category: primarySelection,
      type: secondarySelection,
    };
  }, [type, primarySelection, secondarySelection]);

  // 防抖的数据加载函数
  const loadInitialData = useCallback(async () => {
    try {
      setLoading(true);
<<<<<<< HEAD
      const data = await getDoubanCategories(getRequestParams());
=======
      let data: DoubanResult;
      if (custom) {
        data = await getDoubanList({
          tag,
          type,
          pageLimit: 25,
          pageStart: 0,
        });
      } else {
        data = await getDoubanCategories(getRequestParams(0));
      }
>>>>>>> b0312ef4

      if (data.code === 200) {
        setDoubanData(data.list);
        setLoading(false);
      } else {
        throw new Error(data.message || '获取数据失败');
      }
    } catch (err) {
      console.error(err);
    }
  }, [
    type,
    tag,
    custom,
    primarySelection,
    secondarySelection,
    getRequestParams,
  ]);

  // 只在选择器准备好后才加载数据
  useEffect(() => {
    // 只有在选择器准备好时才开始加载
    if (!selectorsReady && !custom) {
      return;
    }

    // 重置页面状态
    setDoubanData([]);

    // 清除之前的防抖定时器
    if (debounceTimeoutRef.current) {
      clearTimeout(debounceTimeoutRef.current);
    }

    // 使用防抖机制加载数据，避免连续状态更新触发多次请求
    debounceTimeoutRef.current = setTimeout(() => {
      loadInitialData();
    }, 100); // 100ms 防抖延迟

    // 清理函数
    return () => {
      if (debounceTimeoutRef.current) {
        clearTimeout(debounceTimeoutRef.current);
      }
    };
  }, [
    selectorsReady,
    type,
    tag,
    custom,
    primarySelection,
    secondarySelection,
    loadInitialData,
  ]);

<<<<<<< HEAD
=======
  // 单独处理 currentPage 变化（加载更多）
  useEffect(() => {
    if (currentPage > 0) {
      const fetchMoreData = async () => {
        try {
          setIsLoadingMore(true);

          let data: DoubanResult;
          if (custom) {
            data = await getDoubanList({
              tag,
              type,
              pageLimit: 25,
              pageStart: currentPage * 25,
            });
          } else {
            data = await getDoubanCategories(
              getRequestParams(currentPage * 25)
            );
          }

          if (data.code === 200) {
            setDoubanData((prev) => [...prev, ...data.list]);
            setHasMore(data.list.length === 25);
          } else {
            throw new Error(data.message || '获取数据失败');
          }
        } catch (err) {
          console.error(err);
        } finally {
          setIsLoadingMore(false);
        }
      };

      fetchMoreData();
    }
  }, [currentPage, type, tag, custom, primarySelection, secondarySelection]);

  // 设置滚动监听
  useEffect(() => {
    // 如果没有更多数据或正在加载，则不设置监听
    if (!hasMore || isLoadingMore || loading) {
      return;
    }

    // 确保 loadingRef 存在
    if (!loadingRef.current) {
      return;
    }

    const observer = new IntersectionObserver(
      (entries) => {
        if (entries[0].isIntersecting && hasMore && !isLoadingMore) {
          setCurrentPage((prev) => prev + 1);
        }
      },
      { threshold: 0.1 }
    );

    observer.observe(loadingRef.current);
    observerRef.current = observer;

    return () => {
      if (observerRef.current) {
        observerRef.current.disconnect();
      }
    };
  }, [hasMore, isLoadingMore, loading]);

>>>>>>> b0312ef4
  // 处理选择器变化
  const handlePrimaryChange = useCallback(
    (value: string) => {
      // 只有当值真正改变时才设置loading状态
      if (value !== primarySelection) {
        setLoading(true);
        setPrimarySelection(value);
      }
    },
    [primarySelection],
  );

  const handleSecondaryChange = useCallback(
    (value: string) => {
      // 只有当值真正改变时才设置loading状态
      if (value !== secondarySelection) {
        setLoading(true);
        setSecondarySelection(value);
      }
    },
    [secondarySelection],
  );

  const getPageTitle = () => {
    // 根据 type 生成标题
    if (name) {
      return name;
    }
    if (custom) {
      return tag;
    }
    return type === 'movie' ? '电影' : type === 'tv' ? '电视剧' : '综艺';
  };

  const getActivePath = () => {
    const params = new URLSearchParams();
    if (type) params.set('type', type);
    if (tag) params.set('tag', tag);

    const queryString = params.toString();
    const activePath = `/douban${queryString ? `?${queryString}` : ''}`;
    return activePath;
  };

  return (
    <PageLayout activePath={getActivePath()}>
      <div className='px-4 sm:px-10 py-4 sm:py-8 overflow-visible'>
        {/* 页面标题和选择器 */}
        <div className='mb-6 sm:mb-8 space-y-4 sm:space-y-6'>
          {/* 页面标题 */}
          <div>
            <h1 className='text-2xl sm:text-3xl font-bold text-gray-800 mb-1 sm:mb-2 dark:text-gray-200'>
              {getPageTitle()}
            </h1>
            <p className='text-sm sm:text-base text-gray-600 dark:text-gray-400'>
              来自豆瓣的精选内容
            </p>
          </div>

          {/* 选择器组件 - custom 模式下不显示 */}
          {!custom && (
            <div className='bg-white/60 dark:bg-gray-800/40 rounded-2xl p-4 sm:p-6 border border-gray-200/30 dark:border-gray-700/30 backdrop-blur-sm'>
              <DoubanSelector
                type={type as 'movie' | 'tv' | 'show'}
                primarySelection={primarySelection}
                secondarySelection={secondarySelection}
                onPrimaryChange={handlePrimaryChange}
                onSecondaryChange={handleSecondaryChange}
              />
            </div>
          )}
        </div>

        {/* 内容展示区域 */}
        <div className='max-w-[95%] mx-auto mt-8 overflow-visible'>
          {/* 内容网格 */}
          <div className='grid grid-cols-3 gap-x-2 gap-y-12 px-0 sm:px-2 sm:grid-cols-[repeat(auto-fit,minmax(160px,1fr))] sm:gap-x-8 sm:gap-y-20'>
            {loading || (!selectorsReady && !custom)
              ? // 显示骨架屏
                skeletonData.map((index) => <DoubanCardSkeleton key={index} />)
              : // 显示实际数据
                doubanData.map((item, index) => (
                  <div key={`${item.title}-${index}`} className='w-full'>
                    <VideoCard
                      from='douban'
                      title={item.title}
                      poster={item.poster}
                      douban_id={item.id}
                      rate={item.rate}
                      year={item.year}
                      type={type === 'movie' ? 'movie' : ''} // 电影类型严格控制，tv 不控
                    />
                  </div>
                ))}
          </div>

          {/* 空状态 */}
          {!loading && doubanData.length === 0 && (
            <div className='text-center text-gray-500 py-8'>暂无相关内容</div>
          )}
        </div>
      </div>
    </PageLayout>
  );
}

export default function DoubanPage() {
  return (
    <Suspense>
      <DoubanPageClient />
    </Suspense>
  );
}<|MERGE_RESOLUTION|>--- conflicted
+++ resolved
@@ -104,9 +104,6 @@
   const loadInitialData = useCallback(async () => {
     try {
       setLoading(true);
-<<<<<<< HEAD
-      const data = await getDoubanCategories(getRequestParams());
-=======
       let data: DoubanResult;
       if (custom) {
         data = await getDoubanList({
@@ -118,7 +115,6 @@
       } else {
         data = await getDoubanCategories(getRequestParams(0));
       }
->>>>>>> b0312ef4
 
       if (data.code === 200) {
         setDoubanData(data.list);
@@ -174,8 +170,6 @@
     loadInitialData,
   ]);
 
-<<<<<<< HEAD
-=======
   // 单独处理 currentPage 变化（加载更多）
   useEffect(() => {
     if (currentPage > 0) {
@@ -245,7 +239,6 @@
     };
   }, [hasMore, isLoadingMore, loading]);
 
->>>>>>> b0312ef4
   // 处理选择器变化
   const handlePrimaryChange = useCallback(
     (value: string) => {
