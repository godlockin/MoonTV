/* eslint-disable @typescript-eslint/ban-ts-comment, @typescript-eslint/no-explicit-any, react-hooks/exhaustive-deps, no-console, @next/next/no-img-element */

'use client';

import Artplayer from 'artplayer';
import Hls from 'hls.js';
import { Heart } from 'lucide-react';
import { useRouter, useSearchParams } from 'next/navigation';
import { Suspense, useEffect, useRef, useState } from 'react';

import {
  deleteFavorite,
  deletePlayRecord,
  deleteSkipConfig,
  generateStorageKey,
  getAllPlayRecords,
  getSkipConfig,
  isFavorited,
  saveFavorite,
  savePlayRecord,
  saveSkipConfig,
  subscribeToDataUpdates,
} from '@/lib/db.client';
import { SearchResult } from '@/lib/types';
import { getVideoResolutionFromM3u8, processImageUrl } from '@/lib/utils';

import EpisodeSelector from '@/components/EpisodeSelector';
import PageLayout from '@/components/PageLayout';

// 扩展 HTMLVideoElement 类型以支持 hls 属性
declare global {
  interface HTMLVideoElement {
    hls?: any;
  }
}

function PlayPageClient() {
  const router = useRouter();
  const searchParams = useSearchParams();

  // -----------------------------------------------------------------------------
  // 状态变量（State）
  // -----------------------------------------------------------------------------
  const [loading, setLoading] = useState(true);
  const [loadingStage, setLoadingStage] = useState<
    'searching' | 'preferring' | 'fetching' | 'ready'
  >('searching');
  const [loadingMessage, setLoadingMessage] = useState('正在搜索播放源...');
  const [error, setError] = useState<string | null>(null);
  const [detail, setDetail] = useState<SearchResult | null>(null);

  // 收藏状态
  const [favorited, setFavorited] = useState(false);

  // 跳过片头片尾配置
  const [skipConfig, setSkipConfig] = useState<{
    enable: boolean;
    intro_time: number;
    outro_time: number;
  }>({
    enable: false,
    intro_time: 0,
    outro_time: 0,
  });
  const skipConfigRef = useRef(skipConfig);
  useEffect(() => {
    skipConfigRef.current = skipConfig;
  }, [
    skipConfig,
    skipConfig.enable,
    skipConfig.intro_time,
    skipConfig.outro_time,
  ]);

  // 跳过检查的时间间隔控制
  const lastSkipCheckRef = useRef(0);

  // 去广告开关（从 localStorage 继承，默认 true）
  const [blockAdEnabled, setBlockAdEnabled] = useState<boolean>(() => {
    if (typeof window !== 'undefined') {
      const v = localStorage.getItem('enable_blockad');
      if (v !== null) return v === 'true';
    }
    return true;
  });
  const blockAdEnabledRef = useRef(blockAdEnabled);
  useEffect(() => {
    blockAdEnabledRef.current = blockAdEnabled;
  }, [blockAdEnabled]);

  // 视频基本信息
  const [videoTitle, setVideoTitle] = useState(searchParams.get('title') || '');
  const [videoYear, setVideoYear] = useState(searchParams.get('year') || '');
  const [videoCover, setVideoCover] = useState('');
  // 当前源和ID
  const [currentSource, setCurrentSource] = useState(
    searchParams.get('source') || '',
  );
  const [currentId, setCurrentId] = useState(searchParams.get('id') || '');

  // 搜索所需信息
  const [searchTitle] = useState(searchParams.get('stitle') || '');
  const [searchType] = useState(searchParams.get('stype') || '');

  // 是否需要优选
  const [needPrefer, setNeedPrefer] = useState(
    searchParams.get('prefer') === 'true',
  );
  const needPreferRef = useRef(needPrefer);
  useEffect(() => {
    needPreferRef.current = needPrefer;
  }, [needPrefer]);
  // 集数相关
  const [currentEpisodeIndex, setCurrentEpisodeIndex] = useState(0);

  const currentSourceRef = useRef(currentSource);
  const currentIdRef = useRef(currentId);
  const videoTitleRef = useRef(videoTitle);
  const videoYearRef = useRef(videoYear);
  const detailRef = useRef<SearchResult | null>(detail);
  const currentEpisodeIndexRef = useRef(currentEpisodeIndex);

  // 同步最新值到 refs
  useEffect(() => {
    currentSourceRef.current = currentSource;
    currentIdRef.current = currentId;
    detailRef.current = detail;
    currentEpisodeIndexRef.current = currentEpisodeIndex;
    videoTitleRef.current = videoTitle;
    videoYearRef.current = videoYear;
  }, [
    currentSource,
    currentId,
    detail,
    currentEpisodeIndex,
    videoTitle,
    videoYear,
  ]);

  // 视频播放地址
  const [videoUrl, setVideoUrl] = useState('');

  // 总集数
  const totalEpisodes = detail?.episodes?.length || 0;

  // 用于记录是否需要在播放器 ready 后跳转到指定进度
  const resumeTimeRef = useRef<number | null>(null);
  // 上次使用的音量，默认 0.7
  const lastVolumeRef = useRef<number>(0.7);
  // 上次使用的播放速率，默认 1.0
  const lastPlaybackRateRef = useRef<number>(1.0);

  // 换源相关状态
  const [availableSources, setAvailableSources] = useState<SearchResult[]>([]);
  const [sourceSearchLoading, setSourceSearchLoading] = useState(false);
  const [sourceSearchError, setSourceSearchError] = useState<string | null>(
    null,
  );

  // 优选和测速开关
  const [optimizationEnabled] = useState<boolean>(() => {
    if (typeof window !== 'undefined') {
      const saved = localStorage.getItem('enableOptimization');
      if (saved !== null) {
        try {
          return JSON.parse(saved);
        } catch {
          /* ignore */
        }
      }
    }
    return true;
  });

  // 保存优选时的测速结果，避免EpisodeSelector重复测速
  const [precomputedVideoInfo, setPrecomputedVideoInfo] = useState<
    Map<string, { quality: string; loadSpeed: string; pingTime: number }>
  >(new Map());

  // 折叠状态（仅在 lg 及以上屏幕有效）
  const [isEpisodeSelectorCollapsed, setIsEpisodeSelectorCollapsed] =
    useState(false);

  // 换源加载状态
  const [isVideoLoading, setIsVideoLoading] = useState(true);
  const [videoLoadingStage, setVideoLoadingStage] = useState<
    'initing' | 'sourceChanging'
  >('initing');

  // 播放进度保存相关
  const saveIntervalRef = useRef<NodeJS.Timeout | null>(null);
  const lastSaveTimeRef = useRef<number>(0);

  const artPlayerRef = useRef<any>(null);
  const artRef = useRef<HTMLDivElement | null>(null);

  // -----------------------------------------------------------------------------
  // 工具函数（Utils）
  // -----------------------------------------------------------------------------

  // 播放源优选函数
  const preferBestSource = async (
    sources: SearchResult[],
  ): Promise<SearchResult> => {
    if (sources.length === 1) return sources[0];

    // 将播放源均分为两批，并发测速各批，避免一次性过多请求
    const batchSize = Math.ceil(sources.length / 2);
    const allResults: Array<{
      source: SearchResult;
      testResult: { quality: string; loadSpeed: string; pingTime: number };
    } | null> = [];

    for (let start = 0; start < sources.length; start += batchSize) {
      const batchSources = sources.slice(start, start + batchSize);
      const batchResults = await Promise.all(
        batchSources.map(async (source) => {
          try {
            // 检查是否有第一集的播放地址
            if (!source.episodes || source.episodes.length === 0) {
              console.warn(`播放源 ${source.source_name} 没有可用的播放地址`);
              return null;
            }

            const episodeUrl =
              source.episodes.length > 1
                ? source.episodes[1]
                : source.episodes[0];
            const testResult = await getVideoResolutionFromM3u8(episodeUrl);

            return {
              source,
              testResult,
            };
          } catch (error) {
            return null;
          }
        }),
      );
      allResults.push(...batchResults);
    }

    // 等待所有测速完成，包含成功和失败的结果
    // 保存所有测速结果到 precomputedVideoInfo，供 EpisodeSelector 使用（包含错误结果）
    const newVideoInfoMap = new Map<
      string,
      {
        quality: string;
        loadSpeed: string;
        pingTime: number;
        hasError?: boolean;
      }
    >();
    allResults.forEach((result, index) => {
      const source = sources[index];
      const sourceKey = `${source.source}-${source.id}`;

      if (result) {
        // 成功的结果
        newVideoInfoMap.set(sourceKey, result.testResult);
      }
    });

    // 过滤出成功的结果用于优选计算
    const successfulResults = allResults.filter(Boolean) as Array<{
      source: SearchResult;
      testResult: { quality: string; loadSpeed: string; pingTime: number };
    }>;

    setPrecomputedVideoInfo(newVideoInfoMap);

    if (successfulResults.length === 0) {
      console.warn('所有播放源测速都失败，使用第一个播放源');
      return sources[0];
    }

    // 找出所有有效速度的最大值，用于线性映射
    const validSpeeds = successfulResults
      .map((result) => {
        const speedStr = result.testResult.loadSpeed;
        if (speedStr === '未知' || speedStr === '测量中...') return 0;

        const match = speedStr.match(/^([\d.]+)\s*(KB\/s|MB\/s)$/);
        if (!match) return 0;

        const value = parseFloat(match[1]);
        const unit = match[2];
        return unit === 'MB/s' ? value * 1024 : value; // 统一转换为 KB/s
      })
      .filter((speed) => speed > 0);

    const maxSpeed = validSpeeds.length > 0 ? Math.max(...validSpeeds) : 1024; // 默认1MB/s作为基准

    // 找出所有有效延迟的最小值和最大值，用于线性映射
    const validPings = successfulResults
      .map((result) => result.testResult.pingTime)
      .filter((ping) => ping > 0);

    const minPing = validPings.length > 0 ? Math.min(...validPings) : 50;
    const maxPing = validPings.length > 0 ? Math.max(...validPings) : 1000;

    // 计算每个结果的评分
    const resultsWithScore = successfulResults.map((result) => ({
      ...result,
      score: calculateSourceScore(
        result.testResult,
        maxSpeed,
        minPing,
        maxPing,
      ),
    }));

    // 按综合评分排序，选择最佳播放源
    resultsWithScore.sort((a, b) => b.score - a.score);

    console.log('播放源评分排序结果:');
    resultsWithScore.forEach((result, index) => {
      console.log(
        `${index + 1}. ${
          result.source.source_name
        } - 评分: ${result.score.toFixed(2)} (${result.testResult.quality}, ${
          result.testResult.loadSpeed
        }, ${result.testResult.pingTime}ms)`,
      );
    });

    return resultsWithScore[0].source;
  };

  // 计算播放源综合评分
  const calculateSourceScore = (
    testResult: {
      quality: string;
      loadSpeed: string;
      pingTime: number;
    },
    maxSpeed: number,
    minPing: number,
    maxPing: number,
  ): number => {
    let score = 0;

    // 分辨率评分 (40% 权重)
    const qualityScore = (() => {
      switch (testResult.quality) {
        case '4K':
          return 100;
        case '2K':
          return 85;
        case '1080p':
          return 75;
        case '720p':
          return 60;
        case '480p':
          return 40;
        case 'SD':
          return 20;
        default:
          return 0;
      }
    })();
    score += qualityScore * 0.4;

    // 下载速度评分 (40% 权重) - 基于最大速度线性映射
    const speedScore = (() => {
      const speedStr = testResult.loadSpeed;
      if (speedStr === '未知' || speedStr === '测量中...') return 30;

      // 解析速度值
      const match = speedStr.match(/^([\d.]+)\s*(KB\/s|MB\/s)$/);
      if (!match) return 30;

      const value = parseFloat(match[1]);
      const unit = match[2];
      const speedKBps = unit === 'MB/s' ? value * 1024 : value;

      // 基于最大速度线性映射，最高100分
      const speedRatio = speedKBps / maxSpeed;
      return Math.min(100, Math.max(0, speedRatio * 100));
    })();
    score += speedScore * 0.4;

    // 网络延迟评分 (20% 权重) - 基于延迟范围线性映射
    const pingScore = (() => {
      const ping = testResult.pingTime;
      if (ping <= 0) return 0; // 无效延迟给默认分

      // 如果所有延迟都相同，给满分
      if (maxPing === minPing) return 100;

      // 线性映射：最低延迟=100分，最高延迟=0分
      const pingRatio = (maxPing - ping) / (maxPing - minPing);
      return Math.min(100, Math.max(0, pingRatio * 100));
    })();
    score += pingScore * 0.2;

    return Math.round(score * 100) / 100; // 保留两位小数
  };

  // 更新视频地址
  const updateVideoUrl = (
    detailData: SearchResult | null,
    episodeIndex: number,
  ) => {
    if (
      !detailData ||
      !detailData.episodes ||
      episodeIndex >= detailData.episodes.length
    ) {
      setVideoUrl('');
      return;
    }
    const newUrl = detailData?.episodes[episodeIndex] || '';
    if (newUrl !== videoUrl) {
      setVideoUrl(newUrl);
    }
  };

  const ensureVideoSource = (video: HTMLVideoElement | null, url: string) => {
    if (!video || !url) return;
    const sources = Array.from(video.getElementsByTagName('source'));
    const existed = sources.some((s) => s.src === url);
    if (!existed) {
      // 移除旧的 source，保持唯一
      sources.forEach((s) => s.remove());
      const sourceEl = document.createElement('source');
      sourceEl.src = url;
      video.appendChild(sourceEl);
    }

    // 始终允许远程播放（AirPlay / Cast）
    video.disableRemotePlayback = false;
    // 如果曾经有禁用属性，移除之
    if (video.hasAttribute('disableRemotePlayback')) {
      video.removeAttribute('disableRemotePlayback');
    }
  };

  // 去广告相关函数
  function filterAdsFromM3U8(m3u8Content: string): string {
    if (!m3u8Content) return '';

    // 按行分割M3U8内容
    const lines = m3u8Content.split('\n');
    const filteredLines = [];

    for (let i = 0; i < lines.length; i++) {
      const line = lines[i];

      // 只过滤#EXT-X-DISCONTINUITY标识
      if (!line.includes('#EXT-X-DISCONTINUITY')) {
        filteredLines.push(line);
      }
    }

    return filteredLines.join('\n');
  }

  // 跳过片头片尾配置相关函数
  const handleSkipConfigChange = async (newConfig: {
    enable: boolean;
    intro_time: number;
    outro_time: number;
  }) => {
    if (!currentSourceRef.current || !currentIdRef.current) return;

    try {
<<<<<<< HEAD
      await saveSkipConfig(
        currentSourceRef.current,
        currentIdRef.current,
        newConfig,
      );
=======
>>>>>>> 52c379cf
      setSkipConfig(newConfig);
      if (!newConfig.enable && !newConfig.intro_time && !newConfig.outro_time) {
        await deleteSkipConfig(currentSourceRef.current, currentIdRef.current);
        artPlayerRef.current.setting.update({
          name: '跳过片头片尾',
          html: '跳过片头片尾',
          switch: skipConfigRef.current.enable,
          onSwitch: function (item: any) {
            const newConfig = {
              ...skipConfigRef.current,
              enable: !item.switch,
            };
            handleSkipConfigChange(newConfig);
            return !item.switch;
          },
        });
        artPlayerRef.current.setting.update({
          name: '设置片头',
          html: '设置片头',
          icon: '<svg width="24" height="24" viewBox="0 0 24 24" fill="none" xmlns="http://www.w3.org/2000/svg"><circle cx="5" cy="12" r="2" fill="#ffffff"/><path d="M9 12L17 12" stroke="#ffffff" stroke-width="2"/><path d="M17 6L17 18" stroke="#ffffff" stroke-width="2"/></svg>',
          tooltip:
            skipConfigRef.current.intro_time === 0
              ? '设置片头时间'
              : `${formatTime(skipConfigRef.current.intro_time)}`,
          onClick: function () {
            const currentTime = artPlayerRef.current?.currentTime || 0;
            if (currentTime > 0) {
              const newConfig = {
                ...skipConfigRef.current,
                intro_time: currentTime,
              };
              handleSkipConfigChange(newConfig);
              return `${formatTime(currentTime)}`;
            }
          },
        });
        artPlayerRef.current.setting.update({
          name: '设置片尾',
          html: '设置片尾',
          icon: '<svg width="24" height="24" viewBox="0 0 24 24" fill="none" xmlns="http://www.w3.org/2000/svg"><path d="M7 6L7 18" stroke="#ffffff" stroke-width="2"/><path d="M7 12L15 12" stroke="#ffffff" stroke-width="2"/><circle cx="19" cy="12" r="2" fill="#ffffff"/></svg>',
          tooltip:
            skipConfigRef.current.outro_time >= 0
              ? '设置片尾时间'
              : `-${formatTime(-skipConfigRef.current.outro_time)}`,
          onClick: function () {
            const outroTime =
              -(
                artPlayerRef.current?.duration -
                artPlayerRef.current?.currentTime
              ) || 0;
            if (outroTime < 0) {
              const newConfig = {
                ...skipConfigRef.current,
                outro_time: outroTime,
              };
              handleSkipConfigChange(newConfig);
              return `-${formatTime(-outroTime)}`;
            }
          },
        });
      } else {
        await saveSkipConfig(
          currentSourceRef.current,
          currentIdRef.current,
          newConfig
        );
      }
      console.log('跳过片头片尾配置已保存:', newConfig);
    } catch (err) {
      console.error('保存跳过片头片尾配置失败:', err);
    }
  };

  const formatTime = (seconds: number): string => {
    if (seconds === 0) return '00:00';

    const hours = Math.floor(seconds / 3600);
    const minutes = Math.floor((seconds % 3600) / 60);
    const remainingSeconds = Math.round(seconds % 60);

    if (hours === 0) {
      // 不到一小时，格式为 00:00
      return `${minutes.toString().padStart(2, '0')}:${remainingSeconds
        .toString()
        .padStart(2, '0')}`;
    } else {
      // 超过一小时，格式为 00:00:00
      return `${hours.toString().padStart(2, '0')}:${minutes
        .toString()
        .padStart(2, '0')}:${remainingSeconds.toString().padStart(2, '0')}`;
    }
  };

  class CustomHlsJsLoader extends Hls.DefaultConfig.loader {
    constructor(config: any) {
      super(config);
      const load = this.load.bind(this);
      this.load = function (context: any, config: any, callbacks: any) {
        // 拦截manifest和level请求
        if (
          (context as any).type === 'manifest' ||
          (context as any).type === 'level'
        ) {
          const onSuccess = callbacks.onSuccess;
          callbacks.onSuccess = function (
            response: any,
            stats: any,
            context: any,
          ) {
            // 如果是m3u8文件，处理内容以移除广告分段
            if (response.data && typeof response.data === 'string') {
              // 过滤掉广告段 - 实现更精确的广告过滤逻辑
              response.data = filterAdsFromM3U8(response.data);
            }
            return onSuccess(response, stats, context, null);
          };
        }
        // 执行原始load方法
        load(context, config, callbacks);
      };
    }
  }

  // 当集数索引变化时自动更新视频地址
  useEffect(() => {
    updateVideoUrl(detail, currentEpisodeIndex);
  }, [detail, currentEpisodeIndex]);

  // 进入页面时直接获取全部源信息
  useEffect(() => {
    const fetchSourceDetail = async (
      source: string,
      id: string,
    ): Promise<SearchResult[]> => {
      try {
        const detailResponse = await fetch(
          `/api/detail?source=${source}&id=${id}`,
        );
        if (!detailResponse.ok) {
          throw new Error('获取视频详情失败');
        }
        const detailData = (await detailResponse.json()) as SearchResult;
        setAvailableSources([detailData]);
        return [detailData];
      } catch (err) {
        console.error('获取视频详情失败:', err);
        return [];
      } finally {
        setSourceSearchLoading(false);
      }
    };
    const fetchSourcesData = async (query: string): Promise<SearchResult[]> => {
      // 根据搜索词获取全部源信息
      try {
        const response = await fetch(
          `/api/search?q=${encodeURIComponent(query.trim())}`,
        );
        if (!response.ok) {
          throw new Error('搜索失败');
        }
        const data = await response.json();

        // 处理搜索结果，根据规则过滤
        const results = data.results.filter(
          (result: SearchResult) =>
            result.title.replaceAll(' ', '').toLowerCase() ===
              videoTitleRef.current.replaceAll(' ', '').toLowerCase() &&
            (videoYearRef.current
              ? result.year.toLowerCase() === videoYearRef.current.toLowerCase()
              : true) &&
            (searchType
              ? (searchType === 'tv' && result.episodes.length > 1) ||
                (searchType === 'movie' && result.episodes.length === 1)
              : true),
        );
        setAvailableSources(results);
        return results;
      } catch (err) {
        setSourceSearchError(err instanceof Error ? err.message : '搜索失败');
        setAvailableSources([]);
        return [];
      } finally {
        setSourceSearchLoading(false);
      }
    };

    const initAll = async () => {
      if (!currentSource && !currentId && !videoTitle && !searchTitle) {
        setError('缺少必要参数');
        setLoading(false);
        return;
      }
      setLoading(true);
      setLoadingStage(currentSource && currentId ? 'fetching' : 'searching');
      setLoadingMessage(
        currentSource && currentId
          ? '🎬 正在获取视频详情...'
          : '🔍 正在搜索播放源...',
      );

      let sourcesInfo = await fetchSourcesData(searchTitle || videoTitle);
      if (
        currentSource &&
        currentId &&
        !sourcesInfo.some(
          (source) =>
            source.source === currentSource && source.id === currentId,
        )
      ) {
        sourcesInfo = await fetchSourceDetail(currentSource, currentId);
      }
      if (sourcesInfo.length === 0) {
        setError('未找到匹配结果');
        setLoading(false);
        return;
      }

      let detailData: SearchResult = sourcesInfo[0];
      // 指定源和id且无需优选
      if (currentSource && currentId && !needPreferRef.current) {
        const target = sourcesInfo.find(
          (source) =>
            source.source === currentSource && source.id === currentId,
        );
        if (target) {
          detailData = target;
        } else {
          setError('未找到匹配结果');
          setLoading(false);
          return;
        }
      }

      // 未指定源和 id 或需要优选，且开启优选开关
      if (
        (!currentSource || !currentId || needPreferRef.current) &&
        optimizationEnabled
      ) {
        setLoadingStage('preferring');
        setLoadingMessage('⚡ 正在优选最佳播放源...');

        detailData = await preferBestSource(sourcesInfo);
      }

      console.log(detailData.source, detailData.id);

      setNeedPrefer(false);
      setCurrentSource(detailData.source);
      setCurrentId(detailData.id);
      setVideoYear(detailData.year);
      setVideoTitle(detailData.title || videoTitleRef.current);
      setVideoCover(detailData.poster);
      setDetail(detailData);
      if (currentEpisodeIndex >= detailData.episodes.length) {
        setCurrentEpisodeIndex(0);
      }

      // 规范URL参数
      const newUrl = new URL(window.location.href);
      newUrl.searchParams.set('source', detailData.source);
      newUrl.searchParams.set('id', detailData.id);
      newUrl.searchParams.set('year', detailData.year);
      newUrl.searchParams.set('title', detailData.title);
      newUrl.searchParams.delete('prefer');
      window.history.replaceState({}, '', newUrl.toString());

      setLoadingStage('ready');
      setLoadingMessage('✨ 准备就绪，即将开始播放...');

      // 短暂延迟让用户看到完成状态
      setTimeout(() => {
        setLoading(false);
      }, 1000);
    };

    initAll();
  }, []);

  // 播放记录处理
  useEffect(() => {
    // 仅在初次挂载时检查播放记录
    const initFromHistory = async () => {
      if (!currentSource || !currentId) return;

      try {
        const allRecords = await getAllPlayRecords();
        const key = generateStorageKey(currentSource, currentId);
        const record = allRecords[key];

        if (record) {
          const targetIndex = record.index - 1;
          const targetTime = record.play_time;

          // 更新当前选集索引
          if (targetIndex !== currentEpisodeIndex) {
            setCurrentEpisodeIndex(targetIndex);
          }

          // 保存待恢复的播放进度，待播放器就绪后跳转
          resumeTimeRef.current = targetTime;
        }
      } catch (err) {
        console.error('读取播放记录失败:', err);
      }
    };

    initFromHistory();
  }, []);

  // 跳过片头片尾配置处理
  useEffect(() => {
    // 仅在初次挂载时检查跳过片头片尾配置
    const initSkipConfig = async () => {
      if (!currentSource || !currentId) return;

      try {
        const config = await getSkipConfig(currentSource, currentId);
        if (config) {
          setSkipConfig(config);
        }
      } catch (err) {
        console.error('读取跳过片头片尾配置失败:', err);
      }
    };

    initSkipConfig();
  }, []);

  // 处理换源
  const handleSourceChange = async (
    newSource: string,
    newId: string,
    newTitle: string,
  ) => {
    try {
      // 显示换源加载状态
      setVideoLoadingStage('sourceChanging');
      setIsVideoLoading(true);

      // 记录当前播放进度（仅在同一集数切换时恢复）
      const currentPlayTime = artPlayerRef.current?.currentTime || 0;
      console.log('换源前当前播放时间:', currentPlayTime);

      // 清除前一个历史记录
      if (currentSourceRef.current && currentIdRef.current) {
        try {
          await deletePlayRecord(
            currentSourceRef.current,
            currentIdRef.current,
          );
          console.log('已清除前一个播放记录');
        } catch (err) {
          console.error('清除播放记录失败:', err);
        }
      }

      // 清除并设置下一个跳过片头片尾配置
      if (currentSourceRef.current && currentIdRef.current) {
        try {
          await deleteSkipConfig(
            currentSourceRef.current,
            currentIdRef.current,
          );
          await saveSkipConfig(newSource, newId, skipConfigRef.current);
        } catch (err) {
          console.error('清除跳过片头片尾配置失败:', err);
        }
      }

      const newDetail = availableSources.find(
        (source) => source.source === newSource && source.id === newId,
      );
      if (!newDetail) {
        setError('未找到匹配结果');
        return;
      }

      // 尝试跳转到当前正在播放的集数
      let targetIndex = currentEpisodeIndex;

      // 如果当前集数超出新源的范围，则跳转到第一集
      if (!newDetail.episodes || targetIndex >= newDetail.episodes.length) {
        targetIndex = 0;
      }

      // 如果仍然是同一集数且播放进度有效，则在播放器就绪后恢复到原始进度
      if (targetIndex !== currentEpisodeIndex) {
        resumeTimeRef.current = 0;
      } else if (
        (!resumeTimeRef.current || resumeTimeRef.current === 0) &&
        currentPlayTime > 1
      ) {
        resumeTimeRef.current = currentPlayTime;
      }

      // 更新URL参数（不刷新页面）
      const newUrl = new URL(window.location.href);
      newUrl.searchParams.set('source', newSource);
      newUrl.searchParams.set('id', newId);
      newUrl.searchParams.set('year', newDetail.year);
      window.history.replaceState({}, '', newUrl.toString());

      setVideoTitle(newDetail.title || newTitle);
      setVideoYear(newDetail.year);
      setVideoCover(newDetail.poster);
      setCurrentSource(newSource);
      setCurrentId(newId);
      setDetail(newDetail);
      setCurrentEpisodeIndex(targetIndex);
    } catch (err) {
      // 隐藏换源加载状态
      setIsVideoLoading(false);
      setError(err instanceof Error ? err.message : '换源失败');
    }
  };

  useEffect(() => {
    document.addEventListener('keydown', handleKeyboardShortcuts);
    return () => {
      document.removeEventListener('keydown', handleKeyboardShortcuts);
    };
  }, []);

  // ---------------------------------------------------------------------------
  // 集数切换
  // ---------------------------------------------------------------------------
  // 处理集数切换
  const handleEpisodeChange = (episodeNumber: number) => {
    if (episodeNumber >= 0 && episodeNumber < totalEpisodes) {
      // 在更换集数前保存当前播放进度
      if (artPlayerRef.current && artPlayerRef.current.paused) {
        saveCurrentPlayProgress();
      }
      setCurrentEpisodeIndex(episodeNumber);
    }
  };

  const handlePreviousEpisode = () => {
    const d = detailRef.current;
    const idx = currentEpisodeIndexRef.current;
    if (d && d.episodes && idx > 0) {
      if (artPlayerRef.current && !artPlayerRef.current.paused) {
        saveCurrentPlayProgress();
      }
      setCurrentEpisodeIndex(idx - 1);
    }
  };

  const handleNextEpisode = () => {
    const d = detailRef.current;
    const idx = currentEpisodeIndexRef.current;
    if (d && d.episodes && idx < d.episodes.length - 1) {
      if (artPlayerRef.current && !artPlayerRef.current.paused) {
        saveCurrentPlayProgress();
      }
      setCurrentEpisodeIndex(idx + 1);
    }
  };

  // ---------------------------------------------------------------------------
  // 键盘快捷键
  // ---------------------------------------------------------------------------
  // 处理全局快捷键
  const handleKeyboardShortcuts = (e: KeyboardEvent) => {
    // 忽略输入框中的按键事件
    if (
      (e.target as HTMLElement).tagName === 'INPUT' ||
      (e.target as HTMLElement).tagName === 'TEXTAREA'
    )
      return;

    // Alt + 左箭头 = 上一集
    if (e.altKey && e.key === 'ArrowLeft') {
      if (detailRef.current && currentEpisodeIndexRef.current > 0) {
        handlePreviousEpisode();
        e.preventDefault();
      }
    }

    // Alt + 右箭头 = 下一集
    if (e.altKey && e.key === 'ArrowRight') {
      const d = detailRef.current;
      const idx = currentEpisodeIndexRef.current;
      if (d && idx < d.episodes.length - 1) {
        handleNextEpisode();
        e.preventDefault();
      }
    }

    // 左箭头 = 快退
    if (!e.altKey && e.key === 'ArrowLeft') {
      if (artPlayerRef.current && artPlayerRef.current.currentTime > 5) {
        artPlayerRef.current.currentTime -= 10;
        e.preventDefault();
      }
    }

    // 右箭头 = 快进
    if (!e.altKey && e.key === 'ArrowRight') {
      if (
        artPlayerRef.current &&
        artPlayerRef.current.currentTime < artPlayerRef.current.duration - 5
      ) {
        artPlayerRef.current.currentTime += 10;
        e.preventDefault();
      }
    }

    // 上箭头 = 音量+
    if (e.key === 'ArrowUp') {
      if (artPlayerRef.current && artPlayerRef.current.volume < 1) {
        artPlayerRef.current.volume =
          Math.round((artPlayerRef.current.volume + 0.1) * 10) / 10;
        artPlayerRef.current.notice.show = `音量: ${Math.round(
          artPlayerRef.current.volume * 100,
        )}`;
        e.preventDefault();
      }
    }

    // 下箭头 = 音量-
    if (e.key === 'ArrowDown') {
      if (artPlayerRef.current && artPlayerRef.current.volume > 0) {
        artPlayerRef.current.volume =
          Math.round((artPlayerRef.current.volume - 0.1) * 10) / 10;
        artPlayerRef.current.notice.show = `音量: ${Math.round(
          artPlayerRef.current.volume * 100,
        )}`;
        e.preventDefault();
      }
    }

    // 空格 = 播放/暂停
    if (e.key === ' ') {
      if (artPlayerRef.current) {
        artPlayerRef.current.toggle();
        e.preventDefault();
      }
    }

    // f 键 = 切换全屏
    if (e.key === 'f' || e.key === 'F') {
      if (artPlayerRef.current) {
        artPlayerRef.current.fullscreen = !artPlayerRef.current.fullscreen;
        e.preventDefault();
      }
    }
  };

  // ---------------------------------------------------------------------------
  // 播放记录相关
  // ---------------------------------------------------------------------------
  // 保存播放进度
  const saveCurrentPlayProgress = async () => {
    if (
      !artPlayerRef.current ||
      !currentSourceRef.current ||
      !currentIdRef.current ||
      !videoTitleRef.current ||
      !detailRef.current?.source_name
    ) {
      return;
    }

    const player = artPlayerRef.current;
    const currentTime = player.currentTime || 0;
    const duration = player.duration || 0;

    // 如果播放时间太短（少于5秒）或者视频时长无效，不保存
    if (currentTime < 1 || !duration) {
      return;
    }

    try {
      await savePlayRecord(currentSourceRef.current, currentIdRef.current, {
        title: videoTitleRef.current,
        source_name: detailRef.current?.source_name || '',
        year: detailRef.current?.year,
        cover: detailRef.current?.poster || '',
        index: currentEpisodeIndexRef.current + 1, // 转换为1基索引
        total_episodes: detailRef.current?.episodes.length || 1,
        play_time: Math.floor(currentTime),
        total_time: Math.floor(duration),
        save_time: Date.now(),
        search_title: searchTitle,
      });

      lastSaveTimeRef.current = Date.now();
      console.log('播放进度已保存:', {
        title: videoTitleRef.current,
        episode: currentEpisodeIndexRef.current + 1,
        year: detailRef.current?.year,
        progress: `${Math.floor(currentTime)}/${Math.floor(duration)}`,
      });
    } catch (err) {
      console.error('保存播放进度失败:', err);
    }
  };

  useEffect(() => {
    // 页面即将卸载时保存播放进度
    const handleBeforeUnload = () => {
      saveCurrentPlayProgress();
    };

    // 页面可见性变化时保存播放进度
    const handleVisibilityChange = () => {
      if (document.visibilityState === 'hidden') {
        saveCurrentPlayProgress();
      }
    };

    // 添加事件监听器
    window.addEventListener('beforeunload', handleBeforeUnload);
    document.addEventListener('visibilitychange', handleVisibilityChange);

    return () => {
      // 清理事件监听器
      window.removeEventListener('beforeunload', handleBeforeUnload);
      document.removeEventListener('visibilitychange', handleVisibilityChange);
    };
  }, [currentEpisodeIndex, detail, artPlayerRef.current]);

  // 清理定时器
  useEffect(() => {
    return () => {
      if (saveIntervalRef.current) {
        clearInterval(saveIntervalRef.current);
      }
    };
  }, []);

  // ---------------------------------------------------------------------------
  // 收藏相关
  // ---------------------------------------------------------------------------
  // 每当 source 或 id 变化时检查收藏状态
  useEffect(() => {
    if (!currentSource || !currentId) return;
    (async () => {
      try {
        const fav = await isFavorited(currentSource, currentId);
        setFavorited(fav);
      } catch (err) {
        console.error('检查收藏状态失败:', err);
      }
    })();
  }, [currentSource, currentId]);

  // 监听收藏数据更新事件
  useEffect(() => {
    if (!currentSource || !currentId) return;

    const unsubscribe = subscribeToDataUpdates(
      'favoritesUpdated',
      (favorites: Record<string, any>) => {
        const key = generateStorageKey(currentSource, currentId);
        const isFav = !!favorites[key];
        setFavorited(isFav);
      },
    );

    return unsubscribe;
  }, [currentSource, currentId]);

  // 切换收藏
  const handleToggleFavorite = async () => {
    if (
      !videoTitleRef.current ||
      !detailRef.current ||
      !currentSourceRef.current ||
      !currentIdRef.current
    )
      return;

    try {
      if (favorited) {
        // 如果已收藏，删除收藏
        await deleteFavorite(currentSourceRef.current, currentIdRef.current);
        setFavorited(false);
      } else {
        // 如果未收藏，添加收藏
        await saveFavorite(currentSourceRef.current, currentIdRef.current, {
          title: videoTitleRef.current,
          source_name: detailRef.current?.source_name || '',
          year: detailRef.current?.year,
          cover: detailRef.current?.poster || '',
          total_episodes: detailRef.current?.episodes.length || 1,
          save_time: Date.now(),
          search_title: searchTitle,
        });
        setFavorited(true);
      }
    } catch (err) {
      console.error('切换收藏失败:', err);
    }
  };

  useEffect(() => {
    if (
      !Artplayer ||
      !Hls ||
      !videoUrl ||
      loading ||
      currentEpisodeIndex === null ||
      !artRef.current
    ) {
      return;
    }

    // 确保选集索引有效
    if (
      !detail ||
      !detail.episodes ||
      currentEpisodeIndex >= detail.episodes.length ||
      currentEpisodeIndex < 0
    ) {
      setError(`选集索引无效，当前共 ${totalEpisodes} 集`);
      return;
    }

    if (!videoUrl) {
      setError('视频地址无效');
      return;
    }
    console.log(videoUrl);

    // 检测是否为WebKit浏览器
    const isWebkit =
      typeof window !== 'undefined' &&
      typeof (window as any).webkitConvertPointFromNodeToPage === 'function';

    // 非WebKit浏览器且播放器已存在，使用switch方法切换
    if (!isWebkit && artPlayerRef.current) {
      artPlayerRef.current.switch = videoUrl;
      artPlayerRef.current.title = `${videoTitle} - 第${
        currentEpisodeIndex + 1
      }集`;
      artPlayerRef.current.poster = videoCover;
      if (artPlayerRef.current?.video) {
        ensureVideoSource(
          artPlayerRef.current.video as HTMLVideoElement,
          videoUrl,
        );
      }
      return;
    }

    // WebKit浏览器或首次创建：销毁之前的播放器实例并创建新的
    if (artPlayerRef.current) {
      if (artPlayerRef.current.video && artPlayerRef.current.video.hls) {
        artPlayerRef.current.video.hls.destroy();
      }
      // 销毁播放器实例
      artPlayerRef.current.destroy();
      artPlayerRef.current = null;
    }

    try {
      // 创建新的播放器实例
      Artplayer.PLAYBACK_RATE = [0.5, 0.75, 1, 1.25, 1.5, 2, 3];
      Artplayer.USE_RAF = true;

      artPlayerRef.current = new Artplayer({
        container: artRef.current,
        url: videoUrl,
        poster: videoCover,
        volume: 0.7,
        isLive: false,
        muted: false,
        autoplay: true,
        pip: true,
        autoSize: false,
        autoMini: false,
        screenshot: false,
        setting: true,
        loop: false,
        flip: false,
        playbackRate: true,
        aspectRatio: false,
        fullscreen: true,
        fullscreenWeb: true,
        subtitleOffset: false,
        miniProgressBar: false,
        mutex: true,
        playsInline: true,
        autoPlayback: false,
        airplay: true,
        theme: '#22c55e',
        lang: 'zh-cn',
        hotkey: false,
        fastForward: true,
        autoOrientation: true,
        lock: true,
        moreVideoAttr: {
          crossOrigin: 'anonymous',
        },
        // HLS 支持配置
        customType: {
          m3u8: function (video: HTMLVideoElement, url: string) {
            if (!Hls) {
              console.error('HLS.js 未加载');
              return;
            }

            if (video.hls) {
              video.hls.destroy();
            }
            const hls = new Hls({
              debug: false, // 关闭日志
              enableWorker: true, // WebWorker 解码，降低主线程压力
              lowLatencyMode: true, // 开启低延迟 LL-HLS

              /* 缓冲/内存相关 */
              maxBufferLength: 30, // 前向缓冲最大 30s，过大容易导致高延迟
              backBufferLength: 30, // 仅保留 30s 已播放内容，避免内存占用
              maxBufferSize: 60 * 1000 * 1000, // 约 60MB，超出后触发清理

              /* 自定义loader */
              loader: blockAdEnabledRef.current
                ? CustomHlsJsLoader
                : Hls.DefaultConfig.loader,
            });

            hls.loadSource(url);
            hls.attachMedia(video);
            video.hls = hls;

            ensureVideoSource(video, url);

            hls.on(Hls.Events.ERROR, function (event: any, data: any) {
              console.error('HLS Error:', event, data);
              if (data.fatal) {
                switch (data.type) {
                  case Hls.ErrorTypes.NETWORK_ERROR:
                    console.log('网络错误，尝试恢复...');
                    hls.startLoad();
                    break;
                  case Hls.ErrorTypes.MEDIA_ERROR:
                    console.log('媒体错误，尝试恢复...');
                    hls.recoverMediaError();
                    break;
                  default:
                    console.log('无法恢复的错误');
                    hls.destroy();
                    break;
                }
              }
            });
          },
        },
        icons: {
          loading:
            '<img src="data:image/svg+xml;base64,PHN2ZyB4bWxucz0iaHR0cDovL3d3dy53My5vcmcvMjAwMC9zdmciIHdpZHRoPSI1MCIgaGVpZ2h0PSI1MCIgdmlld0JveD0iMCAwIDUwIDUwIj48cGF0aCBkPSJNMjUuMjUxIDYuNDYxYy0xMC4zMTggMC0xOC42ODMgOC4zNjUtMTguNjgzIDE4LjY4M2g0LjA2OGMwLTguMDcgNi41NDUtMTQuNjE1IDE0LjYxNS0xNC42MTVWNi40NjF6IiBmaWxsPSIjMDA5Njg4Ij48YW5pbWF0ZVRyYW5zZm9ybSBhdHRyaWJ1dGVOYW1lPSJ0cmFuc2Zvcm0iIGF0dHJpYnV0ZVR5cGU9IlhNTCIgZHVyPSIxcyIgZnJvbT0iMCAyNSAyNSIgcmVwZWF0Q291bnQ9ImluZGVmaW5pdGUiIHRvPSIzNjAgMjUgMjUiIHR5cGU9InJvdGF0ZSIvPjwvcGF0aD48L3N2Zz4=">',
        },
        settings: [
          {
            html: '去广告',
            icon: '<text x="50%" y="50%" font-size="20" font-weight="bold" text-anchor="middle" dominant-baseline="middle" fill="#ffffff">AD</text>',
            tooltip: blockAdEnabled ? '已开启' : '已关闭',
            onClick() {
              const newVal = !blockAdEnabled;
              try {
                localStorage.setItem('enable_blockad', String(newVal));
                if (artPlayerRef.current) {
                  resumeTimeRef.current = artPlayerRef.current.currentTime;
                  if (
                    artPlayerRef.current.video &&
                    artPlayerRef.current.video.hls
                  ) {
                    artPlayerRef.current.video.hls.destroy();
                  }
                  artPlayerRef.current.destroy();
                  artPlayerRef.current = null;
                }
                setBlockAdEnabled(newVal);
              } catch (_) {
                // ignore
              }
              return newVal ? '当前开启' : '当前关闭';
            },
          },
          {
            name: '跳过片头片尾',
            html: '跳过片头片尾',
            switch: skipConfigRef.current.enable,
            onSwitch: function (item) {
              const newConfig = {
                ...skipConfigRef.current,
                enable: !item.switch,
              };
              handleSkipConfigChange(newConfig);
              return !item.switch;
            },
          },
          {
            html: '删除跳过配置',
            onClick: function () {
              handleSkipConfigChange({
                enable: false,
                intro_time: 0,
                outro_time: 0,
              });
              return '';
            },
          },
          {
            name: '设置片头',
            html: '设置片头',
            icon: '<svg width="24" height="24" viewBox="0 0 24 24" fill="none" xmlns="http://www.w3.org/2000/svg"><circle cx="5" cy="12" r="2" fill="#ffffff"/><path d="M9 12L17 12" stroke="#ffffff" stroke-width="2"/><path d="M17 6L17 18" stroke="#ffffff" stroke-width="2"/></svg>',
            tooltip:
              skipConfigRef.current.intro_time === 0
                ? '设置片头时间'
                : `${formatTime(skipConfigRef.current.intro_time)}`,
            onClick: function () {
              const currentTime = artPlayerRef.current?.currentTime || 0;
              if (currentTime > 0) {
                const newConfig = {
                  ...skipConfigRef.current,
                  intro_time: currentTime,
                };
                handleSkipConfigChange(newConfig);
                return `${formatTime(currentTime)}`;
              }
            },
          },
          {
            name: '设置片尾',
            html: '设置片尾',
            icon: '<svg width="24" height="24" viewBox="0 0 24 24" fill="none" xmlns="http://www.w3.org/2000/svg"><path d="M7 6L7 18" stroke="#ffffff" stroke-width="2"/><path d="M7 12L15 12" stroke="#ffffff" stroke-width="2"/><circle cx="19" cy="12" r="2" fill="#ffffff"/></svg>',
            tooltip:
              skipConfigRef.current.outro_time >= 0
                ? '设置片尾时间'
                : `-${formatTime(-skipConfigRef.current.outro_time)}`,
            onClick: function () {
              const outroTime =
                -(
                  artPlayerRef.current?.duration -
                  artPlayerRef.current?.currentTime
                ) || 0;
              if (outroTime < 0) {
                const newConfig = {
                  ...skipConfigRef.current,
                  outro_time: outroTime,
                };
                handleSkipConfigChange(newConfig);
                return `-${formatTime(-outroTime)}`;
              }
            },
          },
        ],
        // 控制栏配置
        controls: [
          {
            position: 'left',
            index: 13,
            html: '<i class="art-icon flex"><svg width="22" height="22" viewBox="0 0 22 22" fill="none" xmlns="http://www.w3.org/2000/svg"><path d="M6 18l8.5-6L6 6v12zM16 6v12h2V6h-2z" fill="currentColor"/></svg></i>',
            tooltip: '播放下一集',
            click: function () {
              handleNextEpisode();
            },
          },
        ],
      });

      // 监听播放器事件
      artPlayerRef.current.on('ready', () => {
        setError(null);
      });

      artPlayerRef.current.on('video:volumechange', () => {
        lastVolumeRef.current = artPlayerRef.current.volume;
      });
      artPlayerRef.current.on('video:ratechange', () => {
        lastPlaybackRateRef.current = artPlayerRef.current.playbackRate;
      });

      // 监听视频可播放事件，这时恢复播放进度更可靠
      artPlayerRef.current.on('video:canplay', () => {
        // 若存在需要恢复的播放进度，则跳转
        if (resumeTimeRef.current && resumeTimeRef.current > 0) {
          try {
            const duration = artPlayerRef.current.duration || 0;
            let target = resumeTimeRef.current;
            if (duration && target >= duration - 2) {
              target = Math.max(0, duration - 5);
            }
            artPlayerRef.current.currentTime = target;
            console.log('成功恢复播放进度到:', resumeTimeRef.current);
          } catch (err) {
            console.warn('恢复播放进度失败:', err);
          }
        }
        resumeTimeRef.current = null;

        setTimeout(() => {
          if (
            Math.abs(artPlayerRef.current.volume - lastVolumeRef.current) > 0.01
          ) {
            artPlayerRef.current.volume = lastVolumeRef.current;
          }
          if (
            Math.abs(
              artPlayerRef.current.playbackRate - lastPlaybackRateRef.current
            ) > 0.01 &&
            isWebkit
          ) {
            artPlayerRef.current.playbackRate = lastPlaybackRateRef.current;
          }
          artPlayerRef.current.notice.show = '';
        }, 0);

        // 隐藏换源加载状态
        setIsVideoLoading(false);
      });

      // 监听视频时间更新事件，实现跳过片头片尾
      artPlayerRef.current.on('video:timeupdate', () => {
        if (!skipConfigRef.current.enable) return;

        const currentTime = artPlayerRef.current.currentTime || 0;
        const duration = artPlayerRef.current.duration || 0;
        const now = Date.now();

        // 限制跳过检查频率为1.5秒一次
        if (now - lastSkipCheckRef.current < 1500) return;
        lastSkipCheckRef.current = now;

        // 跳过片头
        if (
          skipConfigRef.current.intro_time > 0 &&
          currentTime < skipConfigRef.current.intro_time
        ) {
          artPlayerRef.current.currentTime = skipConfigRef.current.intro_time;
          artPlayerRef.current.notice.show = `已跳过片头 (${formatTime(
            skipConfigRef.current.intro_time,
          )})`;
        }

        // 跳过片尾
        if (
          skipConfigRef.current.outro_time < 0 &&
          duration > 0 &&
          currentTime >
            artPlayerRef.current.duration + skipConfigRef.current.outro_time
        ) {
          if (
            currentEpisodeIndexRef.current <
            (detailRef.current?.episodes?.length || 1) - 1
          ) {
            handleNextEpisode();
          } else {
            artPlayerRef.current.pause();
          }
          artPlayerRef.current.notice.show = `已跳过片尾 (${formatTime(
            skipConfigRef.current.outro_time,
          )})`;
        }
      });

      artPlayerRef.current.on('error', (err: any) => {
        console.error('播放器错误:', err);
        if (artPlayerRef.current.currentTime > 0) {
          return;
        }
      });

      // 监听视频播放结束事件，自动播放下一集
      artPlayerRef.current.on('video:ended', () => {
        const d = detailRef.current;
        const idx = currentEpisodeIndexRef.current;
        if (d && d.episodes && idx < d.episodes.length - 1) {
          setTimeout(() => {
            setCurrentEpisodeIndex(idx + 1);
          }, 1000);
        }
      });

      artPlayerRef.current.on('video:timeupdate', () => {
        const now = Date.now();
        let interval = 5000;
        if (process.env.NEXT_PUBLIC_STORAGE_TYPE === 'd1') {
          interval = 10000;
        }
        if (process.env.NEXT_PUBLIC_STORAGE_TYPE === 'upstash') {
          interval = 20000;
        }
        if (now - lastSaveTimeRef.current > interval) {
          saveCurrentPlayProgress();
          lastSaveTimeRef.current = now;
        }
      });

      artPlayerRef.current.on('pause', () => {
        saveCurrentPlayProgress();
      });

      if (artPlayerRef.current?.video) {
        ensureVideoSource(
          artPlayerRef.current.video as HTMLVideoElement,
          videoUrl,
        );
      }
    } catch (err) {
      console.error('创建播放器失败:', err);
      setError('播放器初始化失败');
    }
  }, [Artplayer, Hls, videoUrl, loading, blockAdEnabled]);

  // 当组件卸载时清理定时器
  useEffect(() => {
    return () => {
      if (saveIntervalRef.current) {
        clearInterval(saveIntervalRef.current);
      }
    };
  }, []);

  if (loading) {
    return (
      <PageLayout activePath='/play'>
        <div className='flex items-center justify-center min-h-screen bg-transparent'>
          <div className='text-center max-w-md mx-auto px-6'>
            {/* 动画影院图标 */}
            <div className='relative mb-8'>
              <div className='relative mx-auto w-24 h-24 bg-gradient-to-r from-green-500 to-emerald-600 rounded-2xl shadow-2xl flex items-center justify-center transform hover:scale-105 transition-transform duration-300'>
                <div className='text-white text-4xl'>
                  {loadingStage === 'searching' && '🔍'}
                  {loadingStage === 'preferring' && '⚡'}
                  {loadingStage === 'fetching' && '🎬'}
                  {loadingStage === 'ready' && '✨'}
                </div>
                {/* 旋转光环 */}
                <div className='absolute -inset-2 bg-gradient-to-r from-green-500 to-emerald-600 rounded-2xl opacity-20 animate-spin'></div>
              </div>

              {/* 浮动粒子效果 */}
              <div className='absolute top-0 left-0 w-full h-full pointer-events-none'>
                <div className='absolute top-2 left-2 w-2 h-2 bg-green-400 rounded-full animate-bounce'></div>
                <div
                  className='absolute top-4 right-4 w-1.5 h-1.5 bg-emerald-400 rounded-full animate-bounce'
                  style={{ animationDelay: '0.5s' }}
                ></div>
                <div
                  className='absolute bottom-3 left-6 w-1 h-1 bg-lime-400 rounded-full animate-bounce'
                  style={{ animationDelay: '1s' }}
                ></div>
              </div>
            </div>

            {/* 进度指示器 */}
            <div className='mb-6 w-80 mx-auto'>
              <div className='flex justify-center space-x-2 mb-4'>
                <div
                  className={`w-3 h-3 rounded-full transition-all duration-500 ${
                    loadingStage === 'searching' || loadingStage === 'fetching'
                      ? 'bg-green-500 scale-125'
                      : loadingStage === 'preferring' ||
                          loadingStage === 'ready'
                        ? 'bg-green-500'
                        : 'bg-gray-300'
                  }`}
                ></div>
                <div
                  className={`w-3 h-3 rounded-full transition-all duration-500 ${
                    loadingStage === 'preferring'
                      ? 'bg-green-500 scale-125'
                      : loadingStage === 'ready'
                        ? 'bg-green-500'
                        : 'bg-gray-300'
                  }`}
                ></div>
                <div
                  className={`w-3 h-3 rounded-full transition-all duration-500 ${
                    loadingStage === 'ready'
                      ? 'bg-green-500 scale-125'
                      : 'bg-gray-300'
                  }`}
                ></div>
              </div>

              {/* 进度条 */}
              <div className='w-full bg-gray-200 dark:bg-gray-700 rounded-full h-2 overflow-hidden'>
                <div
                  className='h-full bg-gradient-to-r from-green-500 to-emerald-600 rounded-full transition-all duration-1000 ease-out'
                  style={{
                    width:
                      loadingStage === 'searching' ||
                      loadingStage === 'fetching'
                        ? '33%'
                        : loadingStage === 'preferring'
                          ? '66%'
                          : '100%',
                  }}
                ></div>
              </div>
            </div>

            {/* 加载消息 */}
            <div className='space-y-2'>
              <p className='text-xl font-semibold text-gray-800 dark:text-gray-200 animate-pulse'>
                {loadingMessage}
              </p>
            </div>
          </div>
        </div>
      </PageLayout>
    );
  }

  if (error) {
    return (
      <PageLayout activePath='/play'>
        <div className='flex items-center justify-center min-h-screen bg-transparent'>
          <div className='text-center max-w-md mx-auto px-6'>
            {/* 错误图标 */}
            <div className='relative mb-8'>
              <div className='relative mx-auto w-24 h-24 bg-gradient-to-r from-red-500 to-orange-500 rounded-2xl shadow-2xl flex items-center justify-center transform hover:scale-105 transition-transform duration-300'>
                <div className='text-white text-4xl'>😵</div>
                {/* 脉冲效果 */}
                <div className='absolute -inset-2 bg-gradient-to-r from-red-500 to-orange-500 rounded-2xl opacity-20 animate-pulse'></div>
              </div>

              {/* 浮动错误粒子 */}
              <div className='absolute top-0 left-0 w-full h-full pointer-events-none'>
                <div className='absolute top-2 left-2 w-2 h-2 bg-red-400 rounded-full animate-bounce'></div>
                <div
                  className='absolute top-4 right-4 w-1.5 h-1.5 bg-orange-400 rounded-full animate-bounce'
                  style={{ animationDelay: '0.5s' }}
                ></div>
                <div
                  className='absolute bottom-3 left-6 w-1 h-1 bg-yellow-400 rounded-full animate-bounce'
                  style={{ animationDelay: '1s' }}
                ></div>
              </div>
            </div>

            {/* 错误信息 */}
            <div className='space-y-4 mb-8'>
              <h2 className='text-2xl font-bold text-gray-800 dark:text-gray-200'>
                哎呀，出现了一些问题
              </h2>
              <div className='bg-red-50 dark:bg-red-900/20 border border-red-200 dark:border-red-800 rounded-lg p-4'>
                <p className='text-red-600 dark:text-red-400 font-medium'>
                  {error}
                </p>
              </div>
              <p className='text-sm text-gray-500 dark:text-gray-400'>
                请检查网络连接或尝试刷新页面
              </p>
            </div>

            {/* 操作按钮 */}
            <div className='space-y-3'>
              <button
                onClick={() =>
                  videoTitle
                    ? router.push(`/search?q=${encodeURIComponent(videoTitle)}`)
                    : router.back()
                }
                className='w-full px-6 py-3 bg-gradient-to-r from-green-500 to-emerald-600 text-white rounded-xl font-medium hover:from-green-600 hover:to-emerald-700 transform hover:scale-105 transition-all duration-200 shadow-lg hover:shadow-xl'
              >
                {videoTitle ? '🔍 返回搜索' : '← 返回上页'}
              </button>

              <button
                onClick={() => window.location.reload()}
                className='w-full px-6 py-3 bg-gray-100 dark:bg-gray-700 text-gray-700 dark:text-gray-300 rounded-xl font-medium hover:bg-gray-200 dark:hover:bg-gray-600 transition-colors duration-200'
              >
                🔄 重新尝试
              </button>
            </div>
          </div>
        </div>
      </PageLayout>
    );
  }

  return (
    <PageLayout activePath='/play'>
      <div className='flex flex-col gap-3 py-4 px-5 lg:px-[3rem] 2xl:px-20'>
        {/* 第一行：影片标题 */}
        <div className='py-1'>
          <h1 className='text-xl font-semibold text-gray-900 dark:text-gray-100'>
            {videoTitle || '影片标题'}
            {totalEpisodes > 1 && (
              <span className='text-gray-500 dark:text-gray-400'>
                {` > 第 ${currentEpisodeIndex + 1} 集`}
              </span>
            )}
          </h1>
        </div>
        {/* 第二行：播放器和选集 */}
        <div className='space-y-2'>
          {/* 折叠控制 - 仅在 lg 及以上屏幕显示 */}
          <div className='hidden lg:flex justify-end'>
            <button
              onClick={() =>
                setIsEpisodeSelectorCollapsed(!isEpisodeSelectorCollapsed)
              }
              className='group relative flex items-center space-x-1.5 px-3 py-1.5 rounded-full bg-white/80 hover:bg-white dark:bg-gray-800/80 dark:hover:bg-gray-800 backdrop-blur-sm border border-gray-200/50 dark:border-gray-700/50 shadow-sm hover:shadow-md transition-all duration-200'
              title={
                isEpisodeSelectorCollapsed ? '显示选集面板' : '隐藏选集面板'
              }
            >
              <svg
                className={`w-3.5 h-3.5 text-gray-500 dark:text-gray-400 transition-transform duration-200 ${
                  isEpisodeSelectorCollapsed ? 'rotate-180' : 'rotate-0'
                }`}
                fill='none'
                stroke='currentColor'
                viewBox='0 0 24 24'
              >
                <path
                  strokeLinecap='round'
                  strokeLinejoin='round'
                  strokeWidth='2'
                  d='M9 5l7 7-7 7'
                />
              </svg>
              <span className='text-xs font-medium text-gray-600 dark:text-gray-300'>
                {isEpisodeSelectorCollapsed ? '显示' : '隐藏'}
              </span>

              {/* 精致的状态指示点 */}
              <div
                className={`absolute -top-0.5 -right-0.5 w-2 h-2 rounded-full transition-all duration-200 ${
                  isEpisodeSelectorCollapsed
                    ? 'bg-orange-400 animate-pulse'
                    : 'bg-green-400'
                }`}
              ></div>
            </button>
          </div>

          <div
            className={`grid gap-4 lg:h-[500px] xl:h-[650px] 2xl:h-[750px] transition-all duration-300 ease-in-out ${
              isEpisodeSelectorCollapsed
                ? 'grid-cols-1'
                : 'grid-cols-1 md:grid-cols-4'
            }`}
          >
            {/* 播放器 */}
            <div
              className={`h-full transition-all duration-300 ease-in-out rounded-xl border border-white/0 dark:border-white/30 ${
                isEpisodeSelectorCollapsed ? 'col-span-1' : 'md:col-span-3'
              }`}
            >
              <div className='relative w-full h-[300px] lg:h-full'>
                <div
                  ref={artRef}
                  className='bg-black w-full h-full rounded-xl overflow-hidden shadow-lg'
                ></div>

                {/* 换源加载蒙层 */}
                {isVideoLoading && (
                  <div className='absolute inset-0 bg-black/85 backdrop-blur-sm rounded-xl flex items-center justify-center z-[500] transition-all duration-300'>
                    <div className='text-center max-w-md mx-auto px-6'>
                      {/* 动画影院图标 */}
                      <div className='relative mb-8'>
                        <div className='relative mx-auto w-24 h-24 bg-gradient-to-r from-green-500 to-emerald-600 rounded-2xl shadow-2xl flex items-center justify-center transform hover:scale-105 transition-transform duration-300'>
                          <div className='text-white text-4xl'>🎬</div>
                          {/* 旋转光环 */}
                          <div className='absolute -inset-2 bg-gradient-to-r from-green-500 to-emerald-600 rounded-2xl opacity-20 animate-spin'></div>
                        </div>

                        {/* 浮动粒子效果 */}
                        <div className='absolute top-0 left-0 w-full h-full pointer-events-none'>
                          <div className='absolute top-2 left-2 w-2 h-2 bg-green-400 rounded-full animate-bounce'></div>
                          <div
                            className='absolute top-4 right-4 w-1.5 h-1.5 bg-emerald-400 rounded-full animate-bounce'
                            style={{ animationDelay: '0.5s' }}
                          ></div>
                          <div
                            className='absolute bottom-3 left-6 w-1 h-1 bg-lime-400 rounded-full animate-bounce'
                            style={{ animationDelay: '1s' }}
                          ></div>
                        </div>
                      </div>

                      {/* 换源消息 */}
                      <div className='space-y-2'>
                        <p className='text-xl font-semibold text-white animate-pulse'>
                          {videoLoadingStage === 'sourceChanging'
                            ? '🔄 切换播放源...'
                            : '🔄 视频加载中...'}
                        </p>
                      </div>
                    </div>
                  </div>
                )}
              </div>
            </div>

            {/* 选集和换源 - 在移动端始终显示，在 lg 及以上可折叠 */}
            <div
              className={`h-[300px] lg:h-full md:overflow-hidden transition-all duration-300 ease-in-out ${
                isEpisodeSelectorCollapsed
                  ? 'md:col-span-1 lg:hidden lg:opacity-0 lg:scale-95'
                  : 'md:col-span-1 lg:opacity-100 lg:scale-100'
              }`}
            >
              <EpisodeSelector
                totalEpisodes={totalEpisodes}
                value={currentEpisodeIndex + 1}
                onChange={handleEpisodeChange}
                onSourceChange={handleSourceChange}
                currentSource={currentSource}
                currentId={currentId}
                videoTitle={searchTitle || videoTitle}
                availableSources={availableSources}
                sourceSearchLoading={sourceSearchLoading}
                sourceSearchError={sourceSearchError}
                precomputedVideoInfo={precomputedVideoInfo}
              />
            </div>
          </div>
        </div>

        {/* 详情展示 */}
        <div className='grid grid-cols-1 md:grid-cols-4 gap-4'>
          {/* 文字区 */}
          <div className='md:col-span-3'>
            <div className='p-6 flex flex-col min-h-0'>
              {/* 标题 */}
              <h1 className='text-3xl font-bold mb-2 tracking-wide flex items-center flex-shrink-0 text-center md:text-left w-full'>
                {videoTitle || '影片标题'}
                <button
                  onClick={(e) => {
                    e.stopPropagation();
                    handleToggleFavorite();
                  }}
                  className='ml-3 flex-shrink-0 hover:opacity-80 transition-opacity'
                >
                  <FavoriteIcon filled={favorited} />
                </button>
              </h1>

              {/* 关键信息行 */}
              <div className='flex flex-wrap items-center gap-3 text-base mb-4 opacity-80 flex-shrink-0'>
                {detail?.class && (
                  <span className='text-green-600 font-semibold'>
                    {detail.class}
                  </span>
                )}
                {(detail?.year || videoYear) && (
                  <span>{detail?.year || videoYear}</span>
                )}
                {detail?.source_name && (
                  <span className='border border-gray-500/60 px-2 py-[1px] rounded'>
                    {detail.source_name}
                  </span>
                )}
                {detail?.type_name && <span>{detail.type_name}</span>}
              </div>
              {/* 剧情简介 */}
              {detail?.desc && (
                <div
                  className='mt-0 text-base leading-relaxed opacity-90 overflow-y-auto pr-2 flex-1 min-h-0 scrollbar-hide'
                  style={{ whiteSpace: 'pre-line' }}
                >
                  {detail.desc}
                </div>
              )}
            </div>
          </div>

          {/* 封面展示 */}
          <div className='hidden md:block md:col-span-1 md:order-first'>
            <div className='pl-0 py-4 pr-6'>
              <div className='bg-gray-300 dark:bg-gray-700 aspect-[2/3] flex items-center justify-center rounded-xl overflow-hidden'>
                {videoCover ? (
                  <img
                    src={processImageUrl(videoCover)}
                    alt={videoTitle}
                    className='w-full h-full object-cover'
                  />
                ) : (
                  <span className='text-gray-600 dark:text-gray-400'>
                    封面图片
                  </span>
                )}
              </div>
            </div>
          </div>
        </div>
      </div>
    </PageLayout>
  );
}

// FavoriteIcon 组件
const FavoriteIcon = ({ filled }: { filled: boolean }) => {
  if (filled) {
    return (
      <svg
        className='h-7 w-7'
        viewBox='0 0 24 24'
        xmlns='http://www.w3.org/2000/svg'
      >
        <path
          d='M12 21.35l-1.45-1.32C5.4 15.36 2 12.28 2 8.5 2 5.42 4.42 3 7.5 3c1.74 0 3.41.81 4.5 2.09C13.09 3.81 14.76 3 16.5 3 19.58 3 22 5.42 22 8.5c0 3.78-3.4 6.86-8.55 11.54L12 21.35z'
          fill='#ef4444' /* Tailwind red-500 */
          stroke='#ef4444'
          strokeWidth='2'
          strokeLinecap='round'
          strokeLinejoin='round'
        />
      </svg>
    );
  }
  return (
    <Heart className='h-7 w-7 stroke-[1] text-gray-600 dark:text-gray-300' />
  );
};

export default function PlayPage() {
  return (
    <Suspense fallback={<div>Loading...</div>}>
      <PlayPageClient />
    </Suspense>
  );
}<|MERGE_RESOLUTION|>--- conflicted
+++ resolved
@@ -465,14 +465,6 @@
     if (!currentSourceRef.current || !currentIdRef.current) return;
 
     try {
-<<<<<<< HEAD
-      await saveSkipConfig(
-        currentSourceRef.current,
-        currentIdRef.current,
-        newConfig,
-      );
-=======
->>>>>>> 52c379cf
       setSkipConfig(newConfig);
       if (!newConfig.enable && !newConfig.intro_time && !newConfig.outro_time) {
         await deleteSkipConfig(currentSourceRef.current, currentIdRef.current);
