--- conflicted
+++ resolved
@@ -2,11 +2,7 @@
 
 'use client';
 
-<<<<<<< HEAD
-const CURRENT_VERSION = '20250728223708';
-=======
-const CURRENT_VERSION = '20250729213020';
->>>>>>> b5e351bb
+const CURRENT_VERSION = '20250729220616';
 
 // 版本检查结果枚举
 export enum UpdateStatus {
