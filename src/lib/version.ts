--- conflicted
+++ resolved
@@ -2,11 +2,7 @@
 
 'use client';
 
-<<<<<<< HEAD
-const CURRENT_VERSION = '20250804231106';
-=======
-const CURRENT_VERSION = '20250804231933';
->>>>>>> 77eb944b
+const CURRENT_VERSION = '20250824174805';
 
 // 版本检查结果枚举
 export enum UpdateStatus {
