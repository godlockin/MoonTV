/* eslint-disable no-console, @typescript-eslint/no-explicit-any, @typescript-eslint/no-non-null-assertion */

import { Redis } from '@upstash/redis';

import { AdminConfig } from './admin.types';
import { Favorite, IStorage, PlayRecord } from './types';

// 搜索历史最大条数
const SEARCH_HISTORY_LIMIT = 20;

// 数据类型转换辅助函数
function ensureString(value: any): string {
  return String(value);
}

function ensureStringArray(value: any[]): string[] {
  return value.map((item) => String(item));
}

// 添加Upstash Redis操作重试包装器
async function withRetry<T>(
  operation: () => Promise<T>,
  maxRetries = 3,
): Promise<T> {
  for (let i = 0; i < maxRetries; i++) {
    try {
      return await operation();
    } catch (err: any) {
      const isLastAttempt = i === maxRetries - 1;
      const isConnectionError =
        err.message?.includes('Connection') ||
        err.message?.includes('ECONNREFUSED') ||
        err.message?.includes('ENOTFOUND') ||
        err.code === 'ECONNRESET' ||
        err.code === 'EPIPE' ||
        err.name === 'UpstashError';

      if (isConnectionError && !isLastAttempt) {
        console.log(
          `Upstash Redis operation failed, retrying... (${i + 1}/${maxRetries})`,
        );
        console.error('Error:', err.message);

        // 等待一段时间后重试
        await new Promise((resolve) => setTimeout(resolve, 1000 * (i + 1)));
        continue;
      }

      throw err;
    }
  }

  throw new Error('Max retries exceeded');
}

export class UpstashRedisStorage implements IStorage {
  private client: Redis;

  constructor() {
    this.client = getUpstashRedisClient();
  }

  // ---------- 播放记录 ----------
  private prKey(user: string, key: string) {
    return `u:${user}:pr:${key}`; // u:username:pr:source+id
  }

  async getPlayRecord(
    userName: string,
    key: string,
  ): Promise<PlayRecord | null> {
    const val = await withRetry(() =>
      this.client.get(this.prKey(userName, key)),
    );
    return val ? (val as PlayRecord) : null;
  }

  async setPlayRecord(
    userName: string,
    key: string,
    record: PlayRecord,
  ): Promise<void> {
    await withRetry(() => this.client.set(this.prKey(userName, key), record));
  }

  async getAllPlayRecords(
    userName: string,
  ): Promise<Record<string, PlayRecord>> {
    const pattern = `u:${userName}:pr:*`;
    const keys: string[] = await withRetry(() => this.client.keys(pattern));
    if (keys.length === 0) return {};

    const result: Record<string, PlayRecord> = {};
    for (const fullKey of keys) {
      const value = await withRetry(() => this.client.get(fullKey));
      if (value) {
        // 截取 source+id 部分
        const keyPart = ensureString(fullKey.replace(`u:${userName}:pr:`, ''));
        result[keyPart] = value as PlayRecord;
      }
    }
    return result;
  }

  async deletePlayRecord(userName: string, key: string): Promise<void> {
    await withRetry(() => this.client.del(this.prKey(userName, key)));
  }

  // ---------- 收藏 ----------
  private favKey(user: string, key: string) {
    return `u:${user}:fav:${key}`;
  }

  async getFavorite(userName: string, key: string): Promise<Favorite | null> {
    const val = await withRetry(() =>
      this.client.get(this.favKey(userName, key)),
    );
    return val ? (val as Favorite) : null;
  }

  async setFavorite(
    userName: string,
    key: string,
    favorite: Favorite,
  ): Promise<void> {
    await withRetry(() =>
      this.client.set(this.favKey(userName, key), favorite),
    );
  }

  async getAllFavorites(userName: string): Promise<Record<string, Favorite>> {
    const pattern = `u:${userName}:fav:*`;
    const keys: string[] = await withRetry(() => this.client.keys(pattern));
    if (keys.length === 0) return {};

    const result: Record<string, Favorite> = {};
    for (const fullKey of keys) {
      const value = await withRetry(() => this.client.get(fullKey));
      if (value) {
        const keyPart = ensureString(fullKey.replace(`u:${userName}:fav:`, ''));
        result[keyPart] = value as Favorite;
      }
    }
    return result;
  }

  async deleteFavorite(userName: string, key: string): Promise<void> {
    await withRetry(() => this.client.del(this.favKey(userName, key)));
  }

  // ---------- 用户注册 / 登录 ----------
  private userPwdKey(user: string) {
    return `u:${user}:pwd`;
  }

  async registerUser(userName: string, password: string): Promise<void> {
    // 简单存储明文密码，生产环境应加密
    await withRetry(() => this.client.set(this.userPwdKey(userName), password));
  }

  async verifyUser(userName: string, password: string): Promise<boolean> {
    const stored = await withRetry(() =>
      this.client.get(this.userPwdKey(userName)),
    );
    if (stored === null) return false;
    // 确保比较时都是字符串类型
    return ensureString(stored) === password;
  }

  // 检查用户是否存在
  async checkUserExist(userName: string): Promise<boolean> {
    // 使用 EXISTS 判断 key 是否存在
    const exists = await withRetry(() =>
      this.client.exists(this.userPwdKey(userName)),
    );
    return exists === 1;
  }

  // 修改用户密码
  async changePassword(userName: string, newPassword: string): Promise<void> {
    // 简单存储明文密码，生产环境应加密
    await withRetry(() =>
      this.client.set(this.userPwdKey(userName), newPassword),
    );
  }

  // 删除用户及其所有数据
  async deleteUser(userName: string): Promise<void> {
    // 删除用户密码
    await withRetry(() => this.client.del(this.userPwdKey(userName)));

    // 删除搜索历史
    await withRetry(() => this.client.del(this.shKey(userName)));

    // 删除播放记录
    const playRecordPattern = `u:${userName}:pr:*`;
    const playRecordKeys = await withRetry(() =>
      this.client.keys(playRecordPattern),
    );
    if (playRecordKeys.length > 0) {
      await withRetry(() => this.client.del(...playRecordKeys));
    }

    // 删除收藏夹
    const favoritePattern = `u:${userName}:fav:*`;
    const favoriteKeys = await withRetry(() =>
      this.client.keys(favoritePattern),
    );
    if (favoriteKeys.length > 0) {
      await withRetry(() => this.client.del(...favoriteKeys));
    }
  }

  // ---------- 搜索历史 ----------
  private shKey(user: string) {
    return `u:${user}:sh`; // u:username:sh
  }

  async getSearchHistory(userName: string): Promise<string[]> {
    const result = await withRetry(() =>
      this.client.lrange(this.shKey(userName), 0, -1),
    );
    // 确保返回的都是字符串类型
    return ensureStringArray(result as any[]);
  }

  async addSearchHistory(userName: string, keyword: string): Promise<void> {
    const key = this.shKey(userName);
    // 先去重
    await withRetry(() => this.client.lrem(key, 0, ensureString(keyword)));
    // 插入到最前
    await withRetry(() => this.client.lpush(key, ensureString(keyword)));
    // 限制最大长度
    await withRetry(() => this.client.ltrim(key, 0, SEARCH_HISTORY_LIMIT - 1));
  }

  async deleteSearchHistory(userName: string, keyword?: string): Promise<void> {
    const key = this.shKey(userName);
    if (keyword) {
      await withRetry(() => this.client.lrem(key, 0, ensureString(keyword)));
    } else {
      await withRetry(() => this.client.del(key));
    }
  }

  // ---------- 获取全部用户 ----------
  async getAllUsers(): Promise<string[]> {
    const keys = await withRetry(() => this.client.keys('u:*:pwd'));
    return keys
      .map((k) => {
        const match = k.match(/^u:(.+?):pwd$/);
        return match ? ensureString(match[1]) : undefined;
      })
      .filter((u): u is string => typeof u === 'string');
  }

  // ---------- 管理员配置 ----------
  private adminConfigKey() {
    return 'admin:config';
  }

  async getAdminConfig(): Promise<AdminConfig | null> {
    const val = await withRetry(() => this.client.get(this.adminConfigKey()));
    return val ? (val as AdminConfig) : null;
  }

  async setAdminConfig(config: AdminConfig): Promise<void> {
    await withRetry(() => this.client.set(this.adminConfigKey(), config));
  }
}

// 单例 Upstash Redis 客户端
function getUpstashRedisClient(): Redis {
  const globalKey = Symbol.for('__MOONTV_UPSTASH_REDIS_CLIENT__');
  let client: Redis | undefined = (global as any)[globalKey];

  if (!client) {
    const upstashUrl = process.env.UPSTASH_URL;
    const upstashToken = process.env.UPSTASH_TOKEN;

    if (!upstashUrl || !upstashToken) {
      throw new Error(
<<<<<<< HEAD
        'UPSTASH_REDIS_REST_URL and UPSTASH_REDIS_REST_TOKEN env variables must be set',
=======
        'UPSTASH_URL and UPSTASH_TOKEN env variables must be set'
>>>>>>> 67b61327
      );
    }

    // 创建 Upstash Redis 客户端
    client = new Redis({
      url: upstashUrl,
      token: upstashToken,
      // 可选配置
      retry: {
        retries: 3,
        backoff: (retryCount: number) =>
          Math.min(1000 * Math.pow(2, retryCount), 30000),
      },
    });

    console.log('Upstash Redis client created successfully');

    (global as any)[globalKey] = client;
  }

  return client;
}<|MERGE_RESOLUTION|>--- conflicted
+++ resolved
@@ -280,11 +280,7 @@
 
     if (!upstashUrl || !upstashToken) {
       throw new Error(
-<<<<<<< HEAD
-        'UPSTASH_REDIS_REST_URL and UPSTASH_REDIS_REST_TOKEN env variables must be set',
-=======
-        'UPSTASH_URL and UPSTASH_TOKEN env variables must be set'
->>>>>>> 67b61327
+        'UPSTASH_URL and UPSTASH_TOKEN env variables must be set',
       );
     }
 
