--- conflicted
+++ resolved
@@ -95,13 +95,8 @@
 
       if (adminConfig) {
         // 补全 SourceConfig
-<<<<<<< HEAD
-        const existed = new Set(
-          (adminConfig.SourceConfig || []).map((s) => s.key),
-=======
         const sourceConfigMap = new Map(
           (adminConfig.SourceConfig || []).map((s) => [s.key, s])
->>>>>>> b0312ef4
         );
 
         apiSiteEntries.forEach(([key, site]) => {
