--- conflicted
+++ resolved
@@ -1,16 +1,15 @@
 #!/bin/sh
 . "$(dirname "$0")/_/husky.sh"
 
-<<<<<<< HEAD
 # Use the correct Node.js version from Trae to avoid compatibility issues
 export PATH="/Users/chenchen/.trae/sdks/versions/node/current:$PATH"
-=======
+
 # 生成版本号
-pnpm gen:version
+npx pnpm gen:version
 
 # 自动添加修改的版本文件
 git add src/lib/version.ts
 git add VERSION.txt
 
->>>>>>> 67b61327
+# 运行代码检查
 npx lint-staged